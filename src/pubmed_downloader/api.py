--- conflicted
+++ resolved
@@ -342,11 +342,8 @@
         xrefs=xrefs,
         cites_pubmed_ids=cites_pubmed_ids,
         history=history,
-<<<<<<< HEAD
+        journal_issue=journal_issue,
         grants=grants,
-=======
-        journal_issue=journal_issue,
->>>>>>> 3b7cc348
     )
 
 
