[build-system]
<<<<<<< HEAD
requires = ["uv_build>=0.5.13,<1.0.0"]
# The uv backend entered preview mode in https://github.com/astral-sh/uv/pull/8886/files
# with the 0.5.0 release. See also https://github.com/astral-sh/uv/issues/3957 for tracking.
=======
requires = ["uv_build>=0.6.6,<1.0"]
>>>>>>> ad086eda
build-backend = "uv_build"

[project]
name = "pubmed_downloader"
version = "0.0.5-dev"
description = "Automate downloading and processing PubMed"
readme = "README.md"
authors = [
    { name = "Charles Tapley Hoyt", email = "cthoyt@gmail.com" }
]
maintainers = [
    { name = "Charles Tapley Hoyt", email = "cthoyt@gmail.com" }
]

# See https://packaging.python.org/en/latest/guides/writing-pyproject-toml/#classifiers
# Search tags using the controlled vocabulary at https://pypi.org/classifiers
classifiers = [
    "Development Status :: 1 - Planning",
    "Environment :: Console",
    "Intended Audience :: Developers",
    "License :: OSI Approved :: MIT License",
    "Operating System :: OS Independent",
    "Framework :: Pytest",
    "Framework :: tox",
    "Framework :: Sphinx",
    "Natural Language :: English",
    "Programming Language :: Python",
    "Programming Language :: Python :: 3.10",
    "Programming Language :: Python :: 3.11",
    "Programming Language :: Python :: 3.12",
    "Programming Language :: Python :: 3.13",
    "Programming Language :: Python :: 3 :: Only",
    "Typing :: Typed",
    # TODO add your topics from the Trove controlled vocabulary (see https://pypi.org/classifiers)
]
keywords = [
    "snekpack", # please keep this keyword to credit the cookiecutter-snekpack template
    "cookiecutter",
    "PubMed",
    "MEDLINE",
    "biomedical literature",
]

# License Information.
# See PEP-639 at https://peps.python.org/pep-0639/#add-license-files-key
license-files = [
    "LICENSE",
]

requires-python = ">=3.10"
dependencies = [
    "tqdm", # progress bars
    "click",
    "requests",
    "beautifulsoup4",
    "pystow",
    "pydantic",
    "pydantic_extra_types",
    "lxml",
    "curies>=0.10.6",
    "ssslm>=0.0.12",
]

[project.optional-dependencies]
tests = [
    "pytest",
    "coverage[toml]",
]
docs = [
    "sphinx>=8",
    "sphinx-rtd-theme>=3.0",
    "sphinx-click",
    "sphinx_automodapi",
]
process = [
    "pyobo",
]

# See https://packaging.python.org/en/latest/guides/writing-pyproject-toml/#urls
# and also https://packaging.python.org/en/latest/specifications/well-known-project-urls/
[project.urls]
"Bug Tracker" = "https://github.com/cthoyt/pubmed-downloader/issues"
Homepage = "https://github.com/cthoyt/pubmed-downloader"
Repository = "https://github.com/cthoyt/pubmed-downloader.git"
Documentation = "https://pubmed_downloader.readthedocs.io"
Funding = "https://github.com/sponsors/cthoyt"

[project.scripts]
pubmed_downloader = "pubmed_downloader.cli:main"

[tool.cruft]
skip = [
    "**/__init__.py",
    "tests/*"
]

# MyPy, see https://mypy.readthedocs.io/en/stable/config_file.html
[tool.mypy]
plugins = [
    "pydantic.mypy",
]

# Doc8, see https://doc8.readthedocs.io/en/stable/readme.html#ini-file-usage
[tool.doc8]
max-line-length = 120

# Pytest, see https://docs.pytest.org/en/stable/reference/customize.html#pyproject-toml
[tool.pytest.ini_options]
markers = [
    "slow: marks tests as slow (deselect with '-m \"not slow\"')",
]

# Coverage, see https://coverage.readthedocs.io/en/latest/config.html
[tool.coverage.run]
branch = true
source = [
    "pubmed_downloader",
]
omit = [
    "tests/*",
    "docs/*",
    "src/pubmed_downloader/version.py",
    "src/pubmed_downloader/__main__.py",
    "src/pubmed_downloader/cli.py",
]

[tool.coverage.paths]
source = [
    "src/pubmed_downloader",
    ".tox/*/lib/python*/site-packages/pubmed_downloader",
]

[tool.coverage.report]
show_missing = true
exclude_lines = [
    "pragma: no cover",
    "raise NotImplementedError",
    "if __name__ == \"__main__\":",
    "if TYPE_CHECKING:",
    "def __str__",
    "def __repr__",
]

[tool.ruff]
line-length = 100
extend-include = ["*.ipynb"]

[tool.ruff.lint]
# See https://docs.astral.sh/ruff/rules
extend-select = [
    "F", # pyflakes
    "E", # pycodestyle errors
    "W", # pycodestyle warnings
    "C90", # mccabe
    "I", # isort
    "UP", # pyupgrade
    "D", # pydocstyle
    "DOC", # pydoclint
    "B", # bugbear
    "S", # bandit
    "T20", # print
    "N", # pep8 naming
    "ERA", # eradicate commented out code
    "NPY", # numpy checks
    "RUF", # ruff rules
    "C4", # comprehensions
]
ignore = [
    "D105", # Missing docstring in magic method
    "E203", # Black conflicts with the following
]

# See https://docs.astral.sh/ruff/settings/#per-file-ignores
[tool.ruff.lint.per-file-ignores]
# Ignore security issues in the version.py, which are inconsistent
"src/pubmed_downloader/version.py" = ["S603", "S607"]
# Ignore commented out code in Sphinx configuration file
"docs/source/conf.py" = ["ERA001"]
# Prints are okay in notebooks
"notebooks/**/*.ipynb" = ["T201"]

[tool.ruff.lint.pydocstyle]
convention = "pep257"

[tool.ruff.lint.isort]
relative-imports-order = "closest-to-furthest"
known-third-party = [
    "tqdm",
]
known-first-party = [
    "pubmed_downloader",
    "tests",
]

[tool.ruff.format]
# see https://docs.astral.sh/ruff/settings/#format_docstring-code-format
docstring-code-format = true

[tool.bumpversion]
current_version = "0.0.5-dev"
parse = "(?P<major>\\d+)\\.(?P<minor>\\d+)\\.(?P<patch>\\d+)(?:-(?P<release>[0-9A-Za-z-]+(?:\\.[0-9A-Za-z-]+)*))?(?:\\+(?P<build>[0-9A-Za-z-]+(?:\\.[0-9A-Za-z-]+)*))?"
serialize = [
    "{major}.{minor}.{patch}-{release}+{build}",
    "{major}.{minor}.{patch}+{build}",
    "{major}.{minor}.{patch}-{release}",
    "{major}.{minor}.{patch}",
]
commit = true
tag = false

[tool.bumpversion.parts.release]
optional_value = "production"
first_value = "dev"
values = [
    "dev",
    "production",
]

[[tool.bumpversion.files]]
filename = "pyproject.toml"
search = "version = \"{current_version}\""
replace = "version = \"{new_version}\""

[[tool.bumpversion.files]]
filename = "docs/source/conf.py"
search = "release = \"{current_version}\""
replace = "release = \"{new_version}\""

[[tool.bumpversion.files]]
filename = "src/pubmed_downloader/version.py"
search = "VERSION = \"{current_version}\""
replace = "VERSION = \"{new_version}\""

[[tool.bumpversion.files]]
filename = "CITATION.cff"
search = "version: {current_version}"
replace = "version: {new_version}"<|MERGE_RESOLUTION|>--- conflicted
+++ resolved
@@ -1,11 +1,5 @@
 [build-system]
-<<<<<<< HEAD
-requires = ["uv_build>=0.5.13,<1.0.0"]
-# The uv backend entered preview mode in https://github.com/astral-sh/uv/pull/8886/files
-# with the 0.5.0 release. See also https://github.com/astral-sh/uv/issues/3957 for tracking.
-=======
 requires = ["uv_build>=0.6.6,<1.0"]
->>>>>>> ad086eda
 build-backend = "uv_build"
 
 [project]
