"""Test eDirect utilities."""

import datetime
import unittest
from pathlib import Path

from lxml import etree

from pubmed_downloader import Author
from pubmed_downloader.api import History, _extract_article
from pubmed_downloader.client import (
    get_abstracts,
    get_edirect_directory,
    get_titles,
    search_with_api,
    search_with_edirect,
)

HERE = Path(__file__).parent.resolve()
SAMPLE_PATH = HERE.joinpath("sample.xml")


class TestEDirect(unittest.TestCase):
    """Test eDirect."""

    def test_search_with_edirect(self) -> None:
        """Test searching PubMed."""
        d = get_edirect_directory()
        self.assertIsInstance(d, Path)

        pubmeds = search_with_edirect("bioregistry")  # should be minimum 17 results
        self.assertTrue(all(pubmed.isnumeric() for pubmed in pubmeds), msg=f"Result: {pubmeds}")

        # This is `Unifying the identification of biomedical entities with the Bioregistry`
        self.assertIn("36402838", pubmeds)

    def test_search_with_api(self) -> None:
        """Test searching PubMed."""
        pubmeds = search_with_api("bioregistry")  # should be minimum 17 results
        self.assertTrue(all(pubmed.isnumeric() for pubmed in pubmeds), msg=f"Result: {pubmeds}")

        # This is `Unifying the identification of biomedical entities with the Bioregistry`
        self.assertIn("36402838", pubmeds)

    def test_titles(self) -> None:
        """Test getting titles."""
        self.assertEqual(
            [
                "Disease networks. Uncovering disease-disease relationships "
                "through the incomplete interactome.",
                "Early developmental conditioning of later health and disease: "
                "physiology or pathophysiology?",
            ],
            get_titles(["25700523", "25287859"]),
        )

    def test_abstracts(self) -> None:
        """Test getting abstracts."""
        a1, a2 = get_abstracts(["25700523", "25287859"])
        self.assertIn(
            "Here we derive mathematical conditions for the identifiability of disease", a1
        )
        self.assertIn("Extensive experimental animal studies and epidemiological obse", a2)

    def test_parse(self) -> None:
        """Test parsing."""
        try:
            from orcid_downloader.lexical import get_orcid_grounder
        except ImportError:
            author_grounder = None
        else:
            author_grounder = get_orcid_grounder()

        root = etree.parse(SAMPLE_PATH)
        article_element = root.find("PubmedArticle")
        article = _extract_article(
            article_element, ror_grounder=None, mesh_grounder=None, author_grounder=author_grounder
        )
        if article is None:
            raise ValueError
        self.assertIn(
            History(status="received", date=datetime.date(year=2022, month=7, day=16)),
            article.history,
        )

<<<<<<< HEAD
        author_orcids = {author.orcid for author in article.authors if isinstance(author, Author)}
        if author_grounder is not None:
            self.assertIn("0000-0003-4423-4370", author_orcids)
=======
        # parsing out journal issue information
        self.assertEqual(datetime.date(year=2022, month=11, day=19), article.date_published)
        self.assertEqual("9", article.journal_issue.volume)
        self.assertEqual("1", article.journal_issue.issue)
>>>>>>> 3b7cc348
<|MERGE_RESOLUTION|>--- conflicted
+++ resolved
@@ -83,13 +83,11 @@
             article.history,
         )
 
-<<<<<<< HEAD
         author_orcids = {author.orcid for author in article.authors if isinstance(author, Author)}
         if author_grounder is not None:
             self.assertIn("0000-0003-4423-4370", author_orcids)
-=======
+
         # parsing out journal issue information
         self.assertEqual(datetime.date(year=2022, month=11, day=19), article.date_published)
         self.assertEqual("9", article.journal_issue.volume)
-        self.assertEqual("1", article.journal_issue.issue)
->>>>>>> 3b7cc348
+        self.assertEqual("1", article.journal_issue.issue)