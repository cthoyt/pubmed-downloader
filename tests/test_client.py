--- conflicted
+++ resolved
@@ -6,12 +6,8 @@
 
 from lxml import etree
 
-<<<<<<< HEAD
 from pubmed_downloader import Author
-from pubmed_downloader.api import History, _extract_article
-=======
 from pubmed_downloader.api import Grant, History, _extract_article
->>>>>>> 8b80c822
 from pubmed_downloader.client import (
     get_abstracts,
     get_edirect_directory,
